### Geophysics tutorial


# Full-Waveform Inversion - Part 1: forward modeling

Mathias Louboutin<sup>1</sup>\*, Philipp Witte<sup>1</sup>, Michael Lange<sup>2</sup>, Navjot Kukreja<sup>2</sup>, Fabio Luporini<sup>2</sup>, Gerard Gorman<sup>2</sup>, and Felix J. Herrmann<sup>1,3</sup>

<sup>1</sup> Seismic Laboratory for Imaging and Modeling (SLIM), The University of British Columbia 

<sup>2</sup> Imperial College London, London, UK

<sup>3</sup> now at Georgia Institute of Technology, USA 

Corresponding author: mloubout@eoas.ubc.ca

## Introduction

<<<<<<< HEAD
Since its re-introduction by Pratt (1999), Full-waveform inversion (FWI) has gained a lot of attention in geophysical exploration because of its ability to build high resolution velocity models more or less automatically in areas of complex geology. While there is an extensive and growing literature on this topic, publications focus mostly on technical aspects, making this topic inaccessible for a broader audience due to the lack of simple introductory resources for newcomers to geophysics. This is part one of three tutorials that together attempt to provide an introduction to the technique and software to help people get started. We hope to accomplish this by providing a hands-on walkthrough of FWI using Devito [2], a system based on domain-specific languages that automatically generates code for time-domain finite-differences. In this capacity, Devito provides a concise and straightforward computational framework for discretizing wave equations, which underlie all FWI frameworks. We will show that it generates verifiable executable code at run time for wave propagators associated with forward and adjoint wave equations. Devito frees the user from the recurrent and time-consuming coding of performant time-stepping codes and allows to concentrate on the geophysics of the problem rather than on low-level implementation details of wave-equation simulators. This tutorial covers the conventional adjoint-state formulation of full-waveform tomography [5] that underlies most of the current methods referred to as full-waveform inversion. While other formulations have been developed to improve the convergence properties of FWI, we will concentrate on the standard formulation that relies on the combination of a forward/adjoint pair of propagators and a correlation-based gradient.

Full-waveform inversion tries to iteratively minimize the difference between data that was acquired in a seismic survey and synthetic data that is generated from a wave simulator with an estimated model of the subsurface. As such, each FWI framework essentially consists of a wave simulator for forward modeling the predicted data and an adjoint simulator for calculating a model update from the data misfit. The first part of this tutorial is dedicated to the forward modeling part and demonstrates how to discretize and implement the acoustic wave equation using Devito. This tutorial is accompanied by a Jupyter notebook - **`forward_modeling.ipynb`**, in which we describe how to simulate synthetic data for a specified source and receiver setup and how to save the corresponding wavefields and shot records. In part two of this series, we will address how to calculate model updates, i.e. gradients of the FWI objective function, via adjoint modeling and part three will demonstrate how to use the gradient as part of an optimization framework for inverting an unknown velocity model. 
=======
Since its re-introduction by Pratt (1999), Full-waveform inversion (FWI) has gained a lot of attention in geophysical exploration because of its ability to build high resolution velocity models more or less automatically in areas of complex geology. While there is an extensive and growing literature on this topic, publications focus mostly on technical aspects, making this topic inaccessible for a broader audience due to the lack of simple introductory resources for geophysical newcomers. This is part one of three tutorials that attempt to provide an introduction and software to help people getting started. We hope to accomplish this by providing a hands-on walkthrough of FWI using Devito [2], a system based on domain specific languages that automatically generates code for time-domain finite-differences. In this capacity, Devito provides a concise and straightforward computational framework for discretizing wave equations, which underlie all FWI frameworks. We will show that it generates verifiable executable code at run time for wave propagators associated with forward and adjoint (in part two) wave equations. Devito releases the user from recurrent and time-consuming coding of performant time-stepping codes and allows the user to concentrate on the geophysics of the problem rather than on low-level implementation details of wave-equation simulators. This tutorial covers the conventional adjoint-state formulation of full-waveform tomography [5] that underlies most of the current methods referred to as full-waveform inversion [Matthias add ref]. While other formulations have been developed to improve the convergence of FWI for poort starting models, we will in these tutorials concentrate on the standard formulation, which relies on the combination of a forward/adjoint pair of propagators and a correlation-based gradient. In part one of this tutorial, we discuss how to set up wave simulations for inversion, including how to express the wave equation in Devito symbolically and how to deal with the acquisition geometry.

Full-waveform inversion tries to iteratively minimize the difference between data that was acquired in a seismic survey and synthetic data that is generated from a wave simulator with an estimated (velocity) model of the subsurface. As such, each FWI framework essentially consists of a wave simulator for forward modeling the predicted data and an adjoint simulator for calculating a model update from the data misfit. The first part of this tutorial is dedicated to the forward modeling part and demonstrates how to discretize and implement the acoustic wave equation using Devito. This tutorial is accompanied by a Jupyter notebook - **`forward_modeling.ipynb`** -, in which we describe how to simulate synthetic data for a specified source and receiver setup and how to save the corresponding wavefields and shot records. In part two of this series, we will address how to calculate model updates, i.e. gradients of the FWI objective function, via adjoint modeling. Finallt, in part three we will demonstrate how to use this gradient as part of an optimization framework for inverting an unknown velocity model. 
>>>>>>> c16cba58

Devito is required to execute the notebook and can be installed following the instructions at the end of the paper.

## Wave simulations for inversion

The acoustic wave equation with the squared slowness $m$, defined as $m(x,y)=c^{-2}(x,y)$ with $c(x,y)$ being the unknown spatially varying wavespeed, is given by:

$$
\begin{align}
 m \frac{d^2 u(x,y,t)}{dt^2} - \Delta u(x,y,t) + \eta(x,y) \frac{d u(x,y,t)}{dt}=q(x,y,t;x_s, y_s),
\end{align}
$${#WE}

<<<<<<< HEAD
where $q(x,y,t;x_s)$ is the seismic source, located at $(x_s,y_s)$ and $\eta(x,y)$ is a space-dependent dampening parameter for the absorbing boundary layer [1]. As shown in Figure #model, the physical model is extended in every direction by `nbpml` grid points to mimic an infinite domain. The dampening term $\eta \frac{d u(x,t)}{dt}$ attenuates the waves in the dampening layer [1] and prevents waves from reflecting at the model boundaries. In Devito, the discrete representations of  $m$ and $\eta$ are contained in a `model` object that contains a `grid` object with all relevant information such as the origin of the coordinate system, grid spacing, size of the model and dimensions `x, y, time`---i.e., in `Python` we have
=======
where $q(x,y,t;x_s,y_s)$ is the seismic source, located at $(x_s,y_s)$ and $\eta(x,y)$ is a space-dependent dampening parameter for the absorbing boundary layer [1]. As shown in Figure #model, the physical model is extended in every direction by `nbpml` grid points to mimic an infinite domain. The dampening term $\eta \frac{d u(x,t)}{dt}$ attenuates the waves in the dampening layer [1] and prevents waves from reflecting at the model boundaries. In Devito, the discrete representations of $m$ and $\eta$ are contained in a `model` object that contains a `grid` object with all relevant information such as the origin of the coordinate system, grid spacing, size of the model and dimensions `x, y, time`---i.e., in `Python` we have
>>>>>>> c16cba58

```python
	# Define a Devito object with the velocity model and grid information
	model = Model(vp=vp, origin=origin, shape=shape, spacing=spacing, nbpml=40)
```

In the `Model` instantiation, `vp` is the velocity in $\text{km}/\text{s}$, `origin` is the origin of the physical model in meters, `spacing` is the discrete grid spacing in meters, `shape` is the number of grid points in each dimension and `nbpml` is the number of grid points in the absorbing boundary layer. Is is important to note that `shape` is the size of the physical domain only, while the total number of grid points, including the absorbing boundary layer, will be automatically derived from `shape` and `nbpml`.

![Model](Figures/setup.png)
**Figure 1**: Representation of the computational domain and its extension, which contains the absorbing boundaries layer.


### Symbolic definition of the wave propagator

To model seismic data by solving the acoustic wave equation, the first necessary step is to discretize this PDE, which includes discrete representations of the velocity model and wavefields, as well as approximations of the spatial and temporal derivatives using finite-differences (FD). Unfortunately, implementing these finite-difference stencils in low-level code by hand is error prone, especially when performant and reliable code is desired. This is the mean reason why we employ the powerful symbolic representations of Devito in this tutorial.

The primary design objective of Devito is to allow users to define complex matrix-free finite-difference stencils and propagators from high-level symbolic definitions, while employing automated code generation to create highly optimized low-level C code. For this purpose Devito uses the symbolic algebra package SymPy [4] to facilitate the automatic creation of derivative expressions. These automatic symbolic manupulations allow for quick at run time generation of computationally efficient wave propagators with variable stencil orders (including long and complex high order stencils). We guarantee execution speed by using automated performance optimization with state-of-the-art compiler techniques that ensure computational efficiency both in speed and memory usage.

At the core of Devito's symbolic API are two symbolic types that behave like SymPy function objects, while also managing user data:

* `Function` objects represent a spatially varying function
<<<<<<< HEAD
  discretized on a regular cartesian grid. For example, a function
  symbol `f = Function(name='f', grid=model.grid, space_order=2)`
  is denoted symbolically as `f(x, y)`. The objects provide auto-generated symbolic expressions for finite-difference derivatives through shorthand expressions like `f.dx` and `f.dx2` for the first and second derivative in `x`, where the `space_order` parameter
=======
  discretized on a regular Cartesian grid. For example, a function
  symbol `f = Function(name='f', grid=model.grid space_order=2)`
  is denoted symbolically as `f(x, y)`. Auto-generated symbolic
  expressions for finite-difference derivatives are provided by these
  objects via shorthand expressions, where the `space_order` parameter
>>>>>>> c16cba58
  defines the order of the created finite-difference stencil.

* `TimeFunction` objects represent a time-dependent function that has $\text{time}$ as the leading dimension, for example `g(time, x, y)`. In
  addition to spatial derivatives `TimeFunction` symbols also provide
  time derivatives `g.dt` and `g.dt2`, as well as options to store
  the entire data along the time axis.

To demonstrate Devito's symbolic capabilities, let us consider a time-dependent function $\mathbf{u}(\text{time}, x, y)$ representing the discrete forward wavefield. We can define this as a `TimeFunction` object in Devito:

```python
    u = TimeFunction(name="u", shape=model.shape_domain, time_order=2,
                 space_order=2, save=True, time_dim=nt)
```

where the `grid` object provided by the `model` defines the size
of the allocated memory region, `time_order` and `space_order` define
the default discretization order of derived derivative expressions.

We can now use this symbolic representation of our wavefield to
generate simple discretized stencil expressions for finite-difference
derivatives approximations using shorthand expressions, such as `u.dx` and `u.dx2` to
denote $\frac{\partial u}{\partial x}$ and $\frac{\partial^2
u}{\partial x^2}$ respectively.

[This piece of Python code is not connected to anything. Like an equation it needs to be connected to the text.)

```python
  In []: u
  Out[]: u(time, x, y)

  In []: u.dx
  Out[]: -u(time, x, y)/h_x + u(time, x + h_x, y)/h_x

  In []: u.dx2
  Out[]: -2*u(time, x, y)/h_x**2 + u(time, x-h_x, y)/h_x**2 + u(time, x-h_x, y)/h_x**2
```

Using the automatic derivation of derivative expressions, we can now implement a discretized expression for Equation @WE without the source term $q(x,y,t;x_s, y_s)$. The `model` object, which we created earlier, already contains the squared slowness $\mathbf{m}$ and damping term $\mathbf{\eta}$ as `Function` objects:

```python
# Set up discretized wave equation
pde = model.m * u.dt2 - u.laplace + model.damp * u.dt
```

If we write out the (second order) second time derivative `u.dt2` as shown earlier and ignore the damping term for the moment, our `pde` expression translates to the following discrete the wave equation:

$$
 \frac{\mathbf{m}}{s^2} \Big( \mathbf{u}[\text{time}-s] - 2\mathbf{u}[\text{time}] + \mathbf{u}[\text{time}+s]\Big) - \Delta \mathbf{u}[\text{time}] = 0, \quad \text{time}=1 \cdots n_{t-1}
$${#WEdis}

with time being the current time step and $s$ being the time stepping interval. As we can see, the Laplacian $\Delta \mathbf{u}$ is simply expressed with Devito by the shorthand expression `u.laplace`, where the order of the derivative stencil is defined by the `space_order` parameter used to create the symbol `u(t, x, y)`.  However, for solving the wave equation, Equation @WEdis needs to be rearranged so that we obtain an expression for the wavefield $\mathbf{u}(\text{time}+s)$ at the next time step. Ignoring the damping term once again, this yields:

$$
 \mathbf{u}[\text{time}+s] = 2\mathbf{u}[\text{time}] - \mathbf{u}[\text{time}-s] + \frac{s^2}{\mathbf{m}} \Delta \mathbf{u}[\text{time}]
$${#WEstencil}

In Python, we can rearrange our `pde` expression automatically using the SymPy utility function `solve`. In Devito, we create a stencil expression, which defines the update of the wavefield for the new time step $\mathbf{u}(\text{time}+s)$, with the command `u.forward` :

```python
    # Rearrange PDE to obtain new wavefield at next time step
    stencil = Eq(u.forward, solve(pde, u.forward)[0])
```

<<<<<<< HEAD
This `stencil` expression now represents the finite-difference approximation from Equation @WEstencil, including the finite-difference approximation of the Laplacian and the damping term. The `stencil` expression defines the update for a single time step only, but since the wavefield `u` is a `TimeFunction` object, Devito knows that we are solving a time-dependent problem over a number of time steps.
=======
This `stencil` expression now represents the finite-difference approximation derived from Equation @WEstencil. This expression includes the finite-difference approximation of the Laplacian and the damping term. The `stencil` expression defines the update for a single time step only, but since the wavefield `u` is a `TimeData` object, Devito knows that we will be solving a time-dependent problem over a number of time steps.
>>>>>>> c16cba58


### Setting up the acquisition geometry

The expression for time stepping we derived in the previous section does not contain a seismic source function yet, so the update for the wavefield at a new time step is solely defined by the two previous wavefields. However as indicated in Equation @WE, wavefields for seismic experiments are often excited by an active (impulsive) source $q(x,y,t;x_s)$, which is a function of space and time (just like the wavefield `u`). To include such a source term in our modeling scheme, we simply add the the source wavefield as an additional term to our stencil expression (Equation #WEstencil):

$$
 \mathbf{u}[\text{time}+s] = 2\mathbf{u}[\text{time}] - \mathbf{u}[\text{time}-s] + \frac{s^2}{\mathbf{m}} \Big(\Delta \mathbf{u}[\text{time}] + \mathbf{q}[\text{time}]\Big).
$$ {#WEdisa}

Since the source appears on the right-hand side in the original equation (Equation @WE), the term also needs to be multiplied with $\frac{s^2}{\mathbf{m}}$ (this follows from rearranging expression @WEdis, with the source on the right-hand side). Unlike the discrete wavefield `u` however, the source `q` is typically localized in space and only a function of time, which means the time-dependent source wavelet is injected into the propagating wavefield at a specified source location. The same applies when we sample the wavefield at  receiver locations to simulate a shot record, i.e. the simulated wavefield needs to be sampled at specified receiver locations only. Source and receiver both do not necessarily coincide with the modeling grid.

Since sources and receivers are interpersed sparsely and often located off the computational grid, Devito provides a separate symbolic type specifically designed for sparse objects called `SparseFunction` and that handles interpolations onto the model grid. Just like we defined wavefields as `TimeFunction` objects and model and damping terms as `Function` objects, we can construct `SparseFunction` objects for sources and receiver and add them to our `stencil` expression.

Devito also provides a special function for setting up a Ricker wavelet called `RickerSource`, which acts as a wrapper around `SparseFunction` objects and automatically creates an instance of a `SparseFunction` object for a Ricker wavelet with a specified peak frequency `f0` and origin time `t_0` [Is this correct????] and source coordinates `src_coords`:

```	
	# define source object with Ricker wavelet and inject
	src = RickerSource(name='src', ndim=2, f0=f0, time=time, coordinates=src_coords)
	src_term = src.inject(field=u.forward, expr=src * dt**2 / model.m, offset=model.nbpml)
```

The `src.inject` function now injects the current time sample of the Ricker wavelet (weighted with $\frac{s^2}{\mathbf{m}}$ as shown in equation @WEdisa) into the updated wavefield `u.forward` at the specified coordinates. Again, the parameter `offset` represents the size of the absorbing layer as shown in Figure #model (i.e. the source position is shifted by `offset`).

<<<<<<< HEAD
There is a corresponding wrapper function for receivers as well, which creates a `SparseFunction` object for a given number `npoint` of receivers, number `nt` of time samples  and specified receiver coordinates `rec_coords` (with `ndim=2`, since we have a two-dimensional example). 
=======
To extract the wavefield at a predetermined set of receiver locations, there is an according wrapper function for receivers as well, which creates a `SparseFunction` object for a given number `npoint` of receivers, number `nt` of time samples and specified receiver coordinates `rec_coords` (with `ndim=2`, since we have a two-dimensional example). 
>>>>>>> c16cba58

```python
	# create receiver array from receiver coordinates
	rec = Receiver(name='rec', npoint=101, ntime=nt, ndim=2, coordinates=rec_coords)
	rec_term = rec.interpolate(u, offset=model.nbpml)
```

Rather than injecting a function into the model as we did for the source, we now simply save the wavefield at the grid points that correspond to receiver positions and interpolate the data to their exact possibly of the computatational grid location (`rec.interpolate` in Devito).

### Forward simulation 

Having defined source and receivers objects, we can now define our forward propagator by adding the source and receiver terms to our stencil object; that is, in `Python` we have:

```python
  # Create forward propagator
  op_fwd = Operator([stencil] + src_term + rec_term)
```

The symbolic expressions used to create `Operator` contain sufficient
meta-information for Devito to create a fully functional computational
kernel. The dimension symbols contained in the symbolic function
object (`t, x, y, z`) define the loop structure of the created code,
while allowing Devito to automatically optimize the underlying loop
structure to increase execution speed.

The size of the loops and spacing between grid points is inferred from
the symbolic `Function` objects and associated `model.grid` object at
run-time. As a result, we can invoke the generated kernel through a
simple Python function call by supplying the number of timesteps
`time` and the timestep size `dt`. The user data associated with each
`Function` is updated in-place during operator execution, allowing us
to extract the final wavefield and shotrecord directly from the
symbolic function objects without unwanted memory duplication---i.e. we execute in Python:

```python	
  # Generate wavefield snapshots and a shot record
  op_fwd(time=n_timesteps, dt=model.critical_dt)

  # Access the wavefield and shot record at the end of the propagation.
  wavefield = u.data
  shotrecord = rec.data
```

Although Devito `Operator` objects are fully self-contained Python,
the underlying C code can easily be accessed via `op_fw.ccode`, as
shown in Figure #Forward.

![Generated C code](Figures/ccode-crop.png)
**Figure 2**: Devito C code generated for the forward modeling propagator. 

In Figure 3, we show the resulting shot record. A movie of snapshots of the forward wavefield can be generated by executing the last cell of **`forward_modeling.ipynb`**.

![Two layer shot record](Figures/shotrecord.png) ![Marmousi shot record](Figures/shotrecord_marmou.png)
**Figure 3**: Shot record on a two layer and marmousimodel for a single source and split-spread receiver geometry from **`modeling.ipynb`**.

![T=.33s](Figures/snap1.png) ![T=.5s](Figures/snap2.png) ![T=.67](Figures/snap3.png)
**Figure 4**: Snapshots of the wavefield in a two layer model for a source in the middle of the x axis **`modeling.ipynb`**.

## Conclusions

<<<<<<< HEAD
In this first part of the tutorial, we have demonstrated how to set up discretized forward wave equations and their associated propagators with runtime code generation. In the following part, we will show how to calculate a valid gradient of the FWI objective using the adjoint state method. In part three, we will demonstrate how to set up a complete matrix-free and scalable optimization framework for acoustic FWI.
=======
In this first part of our tutorial, we have demonstrated how to set up the discretized forward acoustic wave equations and its associated wave propagator with at runtime code generation. While we limited our discussion to the constant density acoustice wave equation, Devito is capable of handling more general wave equations but this is a topic beyond this tutorial on simulating waves for inversion. In part two of our tutorial, we will show how to calculate a valid gradient of the FWI objective using the adjoint state method. In part three, we will demonstrate how to set up a complete matrix-free and scalable optimization framework for acoustic FWI.
>>>>>>> c16cba58

### Installation

This tutorial and the coming second part are based on Devito version 3.0.3. It requires the installation of the full software with examples, not only the code generation API. To install devito

```
	git clone -b v3.1.0 https://github.com/opesci/devito
	cd devito
	conda env create -f environment.yml
	source activate devito
	pip install -e .
```
 
### Useful links

- [Devito documentation](http://www.opesci.org/)
- [Devito source code and examples](https://github.com/opesci/Devito)
- [Tutorial notebooks with latest Devito/master](https://github.com/opesci/Devito/examples/seismic/tutorials)


### Acknowledgments

This research was carried out as part of the SINBAD II project with the support of the member organizations of the SINBAD Consortium. This work was financially supported in part by EPSRC grant EP/L000407/1 and the Imperial College London Intel Parallel Computing Centre.

### References

[1] Cerjan, C., Kosloff, D., Kosloff, R., and Reshef, M., 1985, A nonreflecting boundary condition for discrete acoustic and elastic wave equations: GEOPHYSICS, 50, 705–708. doi:10.1190/1.1441945

[2] Lange, M., Kukreja, N., Louboutin, M., Luporini, F., Zacarias, F. V., Pandolfo, V., … Gorman, G., 2016, Devito: Towards a generic finite difference DSL using symbolic python: 6th workshop on python for high-performance and scientific computing. doi:10.1109/PyHPC.2016.9

[3] Meurer A, Smith CP, Paprocki M, Certík O, Kirpichev ˇ
SB, Rocklin M, Kumar A, Ivanov S, Moore JK, Singh S,
Rathnayake T, Vig S, Granger BE, Muller RP, Bonazzi F,
Gupta H, Vats S, Johansson F, Pedregosa F, Curry MJ,
Terrel AR, Roucka Š, Saboo A, Fernando I, Kulal S, Cim- ˇ
rman R, Scopatz A. (2017) SymPy: symbolic computing in
Python. PeerJ Computer Science 3:e103 https://doi.org/10.
7717/peerj-cs.103

[4] Pratt, R. G., 1999, Seismic waveform inversion in the frequency domain, part 1: Theory and verification in a physical scale model: GEOPHYSICS, 64, 888–901. doi:10.1190/1.1444597

[5] Tarantola, A., 1984, Inversion of seismic reflection data in the acoustic approximation: GEOPHYSICS, 49, 1259–1266. doi:10.1190/1.1441754<|MERGE_RESOLUTION|>--- conflicted
+++ resolved
@@ -15,15 +15,10 @@
 
 ## Introduction
 
-<<<<<<< HEAD
-Since its re-introduction by Pratt (1999), Full-waveform inversion (FWI) has gained a lot of attention in geophysical exploration because of its ability to build high resolution velocity models more or less automatically in areas of complex geology. While there is an extensive and growing literature on this topic, publications focus mostly on technical aspects, making this topic inaccessible for a broader audience due to the lack of simple introductory resources for newcomers to geophysics. This is part one of three tutorials that together attempt to provide an introduction to the technique and software to help people get started. We hope to accomplish this by providing a hands-on walkthrough of FWI using Devito [2], a system based on domain-specific languages that automatically generates code for time-domain finite-differences. In this capacity, Devito provides a concise and straightforward computational framework for discretizing wave equations, which underlie all FWI frameworks. We will show that it generates verifiable executable code at run time for wave propagators associated with forward and adjoint wave equations. Devito frees the user from the recurrent and time-consuming coding of performant time-stepping codes and allows to concentrate on the geophysics of the problem rather than on low-level implementation details of wave-equation simulators. This tutorial covers the conventional adjoint-state formulation of full-waveform tomography [5] that underlies most of the current methods referred to as full-waveform inversion. While other formulations have been developed to improve the convergence properties of FWI, we will concentrate on the standard formulation that relies on the combination of a forward/adjoint pair of propagators and a correlation-based gradient.
-
-Full-waveform inversion tries to iteratively minimize the difference between data that was acquired in a seismic survey and synthetic data that is generated from a wave simulator with an estimated model of the subsurface. As such, each FWI framework essentially consists of a wave simulator for forward modeling the predicted data and an adjoint simulator for calculating a model update from the data misfit. The first part of this tutorial is dedicated to the forward modeling part and demonstrates how to discretize and implement the acoustic wave equation using Devito. This tutorial is accompanied by a Jupyter notebook - **`forward_modeling.ipynb`**, in which we describe how to simulate synthetic data for a specified source and receiver setup and how to save the corresponding wavefields and shot records. In part two of this series, we will address how to calculate model updates, i.e. gradients of the FWI objective function, via adjoint modeling and part three will demonstrate how to use the gradient as part of an optimization framework for inverting an unknown velocity model. 
-=======
-Since its re-introduction by Pratt (1999), Full-waveform inversion (FWI) has gained a lot of attention in geophysical exploration because of its ability to build high resolution velocity models more or less automatically in areas of complex geology. While there is an extensive and growing literature on this topic, publications focus mostly on technical aspects, making this topic inaccessible for a broader audience due to the lack of simple introductory resources for geophysical newcomers. This is part one of three tutorials that attempt to provide an introduction and software to help people getting started. We hope to accomplish this by providing a hands-on walkthrough of FWI using Devito [2], a system based on domain specific languages that automatically generates code for time-domain finite-differences. In this capacity, Devito provides a concise and straightforward computational framework for discretizing wave equations, which underlie all FWI frameworks. We will show that it generates verifiable executable code at run time for wave propagators associated with forward and adjoint (in part two) wave equations. Devito releases the user from recurrent and time-consuming coding of performant time-stepping codes and allows the user to concentrate on the geophysics of the problem rather than on low-level implementation details of wave-equation simulators. This tutorial covers the conventional adjoint-state formulation of full-waveform tomography [5] that underlies most of the current methods referred to as full-waveform inversion [Matthias add ref]. While other formulations have been developed to improve the convergence of FWI for poort starting models, we will in these tutorials concentrate on the standard formulation, which relies on the combination of a forward/adjoint pair of propagators and a correlation-based gradient. In part one of this tutorial, we discuss how to set up wave simulations for inversion, including how to express the wave equation in Devito symbolically and how to deal with the acquisition geometry.
-
-Full-waveform inversion tries to iteratively minimize the difference between data that was acquired in a seismic survey and synthetic data that is generated from a wave simulator with an estimated (velocity) model of the subsurface. As such, each FWI framework essentially consists of a wave simulator for forward modeling the predicted data and an adjoint simulator for calculating a model update from the data misfit. The first part of this tutorial is dedicated to the forward modeling part and demonstrates how to discretize and implement the acoustic wave equation using Devito. This tutorial is accompanied by a Jupyter notebook - **`forward_modeling.ipynb`** -, in which we describe how to simulate synthetic data for a specified source and receiver setup and how to save the corresponding wavefields and shot records. In part two of this series, we will address how to calculate model updates, i.e. gradients of the FWI objective function, via adjoint modeling. Finallt, in part three we will demonstrate how to use this gradient as part of an optimization framework for inverting an unknown velocity model. 
->>>>>>> c16cba58
+Since its re-introduction by Pratt (1999), Full-waveform inversion (FWI) has gained a lot of attention in geophysical exploration because of its ability to build high resolution velocity models more or less automatically in areas of complex geology. While there is an extensive and growing literature on this topic, publications focus mostly on technical aspects, making this topic inaccessible for a broader audience due to the lack of simple introductory resources for newcomers to geophysics. This is part one of three tutorials that together attempt to provide an introduction to the technique and software to help people get started. We hope to accomplish this by providing a hands-on walkthrough of FWI using Devito [2], a system based on domain-specific languages that automatically generates code for time-domain finite-differences. In this capacity, Devito provides a concise and straightforward computational framework for discretizing wave equations, which underlie all FWI frameworks. We will show that it generates verifiable executable code at run time for wave propagators associated with forward and adjoint (in part two) wave equations. Devito frees the user from the recurrent and time-consuming development of performant time-stepping codes and allows the user to concentrate on the geophysics of the problem rather than on low-level implementation details of wave-equation simulators. This tutorial covers the conventional adjoint-state formulation of full-waveform tomography [5] that underlies most of the current methods referred to as full-waveform inversion [Matthias add ref]. While other formulations have been developed to improve the convergence of FWI for poor starting models, in these tutorials we will concentrate on the standard formulation that relies on the combination of a forward/adjoint pair of propagators and a correlation-based gradient. In part one of this tutorial, we discuss how to set up wave simulations for inversion, including how to express the wave equation in Devito symbolically and how to deal with the acquisition geometry.
+
+
+Full-waveform inversion tries to iteratively minimize the difference between data that was acquired in a seismic survey and synthetic data that is generated from a wave simulator with an estimated (velocity) model of the subsurface. As such, each FWI framework essentially consists of a wave simulator for forward modeling the predicted data and an adjoint simulator for calculating a model update from the data misfit. The first part of this tutorial is dedicated to the forward modeling part and demonstrates how to discretize and implement the acoustic wave equation using Devito. This tutorial is accompanied by a Jupyter notebook - **`forward_modeling.ipynb`** -, in which we describe how to simulate synthetic data for a specified source and receiver setup and how to save the corresponding wavefields and shot records. In part two of this series, we will address how to calculate model updates, i.e. gradients of the FWI objective function, via adjoint modeling. Finally, in part three we will demonstrate how to use this gradient as part of an optimization framework for inverting an unknown velocity model. 
 
 Devito is required to execute the notebook and can be installed following the instructions at the end of the paper.
 
@@ -37,11 +32,7 @@
 \end{align}
 $${#WE}
 
-<<<<<<< HEAD
-where $q(x,y,t;x_s)$ is the seismic source, located at $(x_s,y_s)$ and $\eta(x,y)$ is a space-dependent dampening parameter for the absorbing boundary layer [1]. As shown in Figure #model, the physical model is extended in every direction by `nbpml` grid points to mimic an infinite domain. The dampening term $\eta \frac{d u(x,t)}{dt}$ attenuates the waves in the dampening layer [1] and prevents waves from reflecting at the model boundaries. In Devito, the discrete representations of  $m$ and $\eta$ are contained in a `model` object that contains a `grid` object with all relevant information such as the origin of the coordinate system, grid spacing, size of the model and dimensions `x, y, time`---i.e., in `Python` we have
-=======
 where $q(x,y,t;x_s,y_s)$ is the seismic source, located at $(x_s,y_s)$ and $\eta(x,y)$ is a space-dependent dampening parameter for the absorbing boundary layer [1]. As shown in Figure #model, the physical model is extended in every direction by `nbpml` grid points to mimic an infinite domain. The dampening term $\eta \frac{d u(x,t)}{dt}$ attenuates the waves in the dampening layer [1] and prevents waves from reflecting at the model boundaries. In Devito, the discrete representations of $m$ and $\eta$ are contained in a `model` object that contains a `grid` object with all relevant information such as the origin of the coordinate system, grid spacing, size of the model and dimensions `x, y, time`---i.e., in `Python` we have
->>>>>>> c16cba58
 
 ```python
 	# Define a Devito object with the velocity model and grid information
@@ -63,17 +54,9 @@
 At the core of Devito's symbolic API are two symbolic types that behave like SymPy function objects, while also managing user data:
 
 * `Function` objects represent a spatially varying function
-<<<<<<< HEAD
-  discretized on a regular cartesian grid. For example, a function
+  discretized on a regular Cartesian grid. For example, a function
   symbol `f = Function(name='f', grid=model.grid, space_order=2)`
   is denoted symbolically as `f(x, y)`. The objects provide auto-generated symbolic expressions for finite-difference derivatives through shorthand expressions like `f.dx` and `f.dx2` for the first and second derivative in `x`, where the `space_order` parameter
-=======
-  discretized on a regular Cartesian grid. For example, a function
-  symbol `f = Function(name='f', grid=model.grid space_order=2)`
-  is denoted symbolically as `f(x, y)`. Auto-generated symbolic
-  expressions for finite-difference derivatives are provided by these
-  objects via shorthand expressions, where the `space_order` parameter
->>>>>>> c16cba58
   defines the order of the created finite-difference stencil.
 
 * `TimeFunction` objects represent a time-dependent function that has $\text{time}$ as the leading dimension, for example `g(time, x, y)`. In
@@ -90,11 +73,11 @@
 
 where the `grid` object provided by the `model` defines the size
 of the allocated memory region, `time_order` and `space_order` define
-the default discretization order of derived derivative expressions.
+the default discretization order of the derived derivative expressions.
 
 We can now use this symbolic representation of our wavefield to
 generate simple discretized stencil expressions for finite-difference
-derivatives approximations using shorthand expressions, such as `u.dx` and `u.dx2` to
+derivative approximations using shorthand expressions, such as `u.dx` and `u.dx2` to
 denote $\frac{\partial u}{\partial x}$ and $\frac{\partial^2
 u}{\partial x^2}$ respectively.
 
@@ -114,8 +97,8 @@
 Using the automatic derivation of derivative expressions, we can now implement a discretized expression for Equation @WE without the source term $q(x,y,t;x_s, y_s)$. The `model` object, which we created earlier, already contains the squared slowness $\mathbf{m}$ and damping term $\mathbf{\eta}$ as `Function` objects:
 
 ```python
-# Set up discretized wave equation
-pde = model.m * u.dt2 - u.laplace + model.damp * u.dt
+    # Set up discretized wave equation
+    pde = model.m * u.dt2 - u.laplace + model.damp * u.dt
 ```
 
 If we write out the (second order) second time derivative `u.dt2` as shown earlier and ignore the damping term for the moment, our `pde` expression translates to the following discrete the wave equation:
@@ -137,11 +120,7 @@
     stencil = Eq(u.forward, solve(pde, u.forward)[0])
 ```
 
-<<<<<<< HEAD
-This `stencil` expression now represents the finite-difference approximation from Equation @WEstencil, including the finite-difference approximation of the Laplacian and the damping term. The `stencil` expression defines the update for a single time step only, but since the wavefield `u` is a `TimeFunction` object, Devito knows that we are solving a time-dependent problem over a number of time steps.
-=======
-This `stencil` expression now represents the finite-difference approximation derived from Equation @WEstencil. This expression includes the finite-difference approximation of the Laplacian and the damping term. The `stencil` expression defines the update for a single time step only, but since the wavefield `u` is a `TimeData` object, Devito knows that we will be solving a time-dependent problem over a number of time steps.
->>>>>>> c16cba58
+This `stencil` expression now represents the finite-difference approximation derived from Equation @WEstencil. This expression includes the finite-difference approximation of the Laplacian and the damping term. The `stencil` expression defines the update for a single time step only, but since the wavefield `u` is a `TimeFunction` object, Devito knows that we will be solving a time-dependent problem over a number of time steps.
 
 
 ### Setting up the acquisition geometry
@@ -166,11 +145,7 @@
 
 The `src.inject` function now injects the current time sample of the Ricker wavelet (weighted with $\frac{s^2}{\mathbf{m}}$ as shown in equation @WEdisa) into the updated wavefield `u.forward` at the specified coordinates. Again, the parameter `offset` represents the size of the absorbing layer as shown in Figure #model (i.e. the source position is shifted by `offset`).
 
-<<<<<<< HEAD
-There is a corresponding wrapper function for receivers as well, which creates a `SparseFunction` object for a given number `npoint` of receivers, number `nt` of time samples  and specified receiver coordinates `rec_coords` (with `ndim=2`, since we have a two-dimensional example). 
-=======
-To extract the wavefield at a predetermined set of receiver locations, there is an according wrapper function for receivers as well, which creates a `SparseFunction` object for a given number `npoint` of receivers, number `nt` of time samples and specified receiver coordinates `rec_coords` (with `ndim=2`, since we have a two-dimensional example). 
->>>>>>> c16cba58
+To extract the wavefield at a predetermined set of receiver locations, there is a corresponding wrapper function for receivers as well, which creates a `SparseFunction` object for a given number `npoint` of receivers, number `nt` of time samples and specified receiver coordinates `rec_coords` (with `ndim=2`, since we have a two-dimensional example). 
 
 ```python
 	# create receiver array from receiver coordinates
@@ -231,11 +206,7 @@
 
 ## Conclusions
 
-<<<<<<< HEAD
-In this first part of the tutorial, we have demonstrated how to set up discretized forward wave equations and their associated propagators with runtime code generation. In the following part, we will show how to calculate a valid gradient of the FWI objective using the adjoint state method. In part three, we will demonstrate how to set up a complete matrix-free and scalable optimization framework for acoustic FWI.
-=======
-In this first part of our tutorial, we have demonstrated how to set up the discretized forward acoustic wave equations and its associated wave propagator with at runtime code generation. While we limited our discussion to the constant density acoustice wave equation, Devito is capable of handling more general wave equations but this is a topic beyond this tutorial on simulating waves for inversion. In part two of our tutorial, we will show how to calculate a valid gradient of the FWI objective using the adjoint state method. In part three, we will demonstrate how to set up a complete matrix-free and scalable optimization framework for acoustic FWI.
->>>>>>> c16cba58
+In this first part of the tutorial, we have demonstrated how to set up the discretized forward acoustic wave equations and its associated wave propagator with runtime code generation. While we limited our discussion to the constant density acoustice wave equation, Devito is capable of handling more general wave equations but this is a topic beyond this tutorial on simulating waves for inversion. In part two of our tutorial, we will show how to calculate a valid gradient of the FWI objective using the adjoint state method. In part three, we will demonstrate how to set up a complete matrix-free and scalable optimization framework for acoustic FWI.
 
 ### Installation
 
